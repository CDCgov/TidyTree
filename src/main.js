--- conflicted
+++ resolved
@@ -387,13 +387,8 @@
  
   let nodeList = colorOptions.nodeList;
 
-<<<<<<< HEAD
-  if (nodeList.includes(node.data._guid)) {
+  if (nodeList && nodeList.includes(node.data._guid)) {
     // yellowish
-=======
-  if (nodeList && nodeList.includes(node.data._guid)) {
-    // charcoal
->>>>>>> 7db811e1
     return colorOptions.highlightColor ?? "#feb640";
   } else {
     // charcoal
